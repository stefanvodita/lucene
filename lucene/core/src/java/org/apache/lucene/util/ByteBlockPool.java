--- conflicted
+++ resolved
@@ -313,14 +313,13 @@
     return size;
   }
 
-<<<<<<< HEAD
+  /** the current position (in absolute value) of this byte pool */
+  public long getPosition() {
+    return bufferUpto * allocator.blockSize + byteUpto;
+  }
+
   /** Retrieve the buffer at the specified index from the buffer pool. */
   public byte[] getBuffer(int bufferIndex) {
     return buffers[bufferIndex];
-=======
-  /** the current position (in absolute value) of this byte pool */
-  public long getPosition() {
-    return bufferUpto * allocator.blockSize + byteUpto;
->>>>>>> 382aa549
   }
 }
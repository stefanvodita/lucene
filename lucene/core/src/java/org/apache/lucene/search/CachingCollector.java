--- conflicted
+++ resolved
@@ -90,16 +90,14 @@
     
     @Override
     public final int nextDoc() { throw new UnsupportedOperationException(); }
-<<<<<<< HEAD
 
     @Override
     public IntervalIterator intervals(boolean collectIntervals) throws IOException { throw new UnsupportedOperationException(); }
-=======
     
     @Override
     public long cost() { return 1; }
->>>>>>> 9c47892d
-    }
+
+  }
 
   // A CachingCollector which caches scores
   private static final class ScoreCachingCollector extends CachingCollector {

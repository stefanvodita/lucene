/*
 * Licensed to the Apache Software Foundation (ASF) under one or more
 * contributor license agreements.  See the NOTICE file distributed with
 * this work for additional information regarding copyright ownership.
 * The ASF licenses this file to You under the Apache License, Version 2.0
 * (the "License"); you may not use this file except in compliance with
 * the License.  You may obtain a copy of the License at
 *
 *     http://www.apache.org/licenses/LICENSE-2.0
 *
 * Unless required by applicable law or agreed to in writing, software
 * distributed under the License is distributed on an "AS IS" BASIS,
 * WITHOUT WARRANTIES OR CONDITIONS OF ANY KIND, either express or implied.
 * See the License for the specific language governing permissions and
 * limitations under the License.
 */
package org.apache.lucene.document;

<<<<<<< HEAD
import java.io.IOException;
import java.util.Arrays;

import org.apache.lucene.search.PointInSetQuery;
=======
import org.apache.lucene.search.PointRangeQuery;
>>>>>>> 099e0311
import org.apache.lucene.util.BytesRef;
import org.apache.lucene.util.BytesRefIterator;
import org.apache.lucene.util.NumericUtils;

/** 
 * An int field that is indexed dimensionally such that finding
 * all documents within an N-dimensional shape or range at search time is
 * efficient.  Multiple values for the same field in one documents
 * is allowed.
 * <p>
 * This field defines static factory methods for creating common queries:
 * <ul>
 *   <li>{@link #newExactQuery newExactQuery()} for matching an exact 1D point.
 *   <li>{@link #newRangeQuery newRangeQuery()} for matching a 1D range.
 *   <li>{@link #newMultiRangeQuery newMultiRangeQuery()} for matching points/ranges in n-dimensional space.
 * </ul>
 */
public final class IntPoint extends Field {

  private static FieldType getType(int numDims) {
    FieldType type = new FieldType();
    type.setDimensions(numDims, Integer.BYTES);
    type.freeze();
    return type;
  }

  @Override
  public void setIntValue(int value) {
    setIntValues(value);
  }

  /** Change the values of this field */
  public void setIntValues(int... point) {
    if (type.pointDimensionCount() != point.length) {
      throw new IllegalArgumentException("this field (name=" + name + ") uses " + type.pointDimensionCount() + " dimensions; cannot change to (incoming) " + point.length + " dimensions");
    }
    fieldsData = pack(point);
  }

  @Override
  public void setBytesValue(BytesRef bytes) {
    throw new IllegalArgumentException("cannot change value type from int to BytesRef");
  }

  @Override
  public Number numericValue() {
    if (type.pointDimensionCount() != 1) {
      throw new IllegalStateException("this field (name=" + name + ") uses " + type.pointDimensionCount() + " dimensions; cannot convert to a single numeric value");
    }
    BytesRef bytes = (BytesRef) fieldsData;
    assert bytes.length == Integer.BYTES;
    return decodeDimension(bytes.bytes, bytes.offset);
  }

  private static BytesRef pack(int... point) {
    if (point == null) {
      throw new IllegalArgumentException("point cannot be null");
    }
    if (point.length == 0) {
      throw new IllegalArgumentException("point cannot be 0 dimensions");
    }
    byte[] packed = new byte[point.length * Integer.BYTES];
    
    for (int dim = 0; dim < point.length; dim++) {
      encodeDimension(point[dim], packed, dim * Integer.BYTES);
    }

    return new BytesRef(packed);
  }

  /** Creates a new IntPoint, indexing the
   *  provided N-dimensional int point.
   *
   *  @param name field name
   *  @param point int[] value
   *  @throws IllegalArgumentException if the field name or value is null.
   */
  public IntPoint(String name, int... point) {
    super(name, pack(point), getType(point.length));
  }
  
  /** Returns a query efficiently finding all documents that indexed the provided 1D int values */
  public static PointInSetQuery newSetQuery(String field, int... valuesIn) throws IOException {

    // Don't unexpectedly change the user's incoming array:
    int[] values = valuesIn.clone();

    Arrays.sort(values);

    final BytesRef value = new BytesRef(new byte[Integer.BYTES]);
    value.length = Integer.BYTES;

    return new PointInSetQuery(field, 1, Integer.BYTES,
                               new BytesRefIterator() {

                                 int upto;

                                 @Override
                                 public BytesRef next() {
                                   if (upto == values.length) {
                                     return null;
                                   } else {
                                     IntPoint.encodeDimension(values[upto], value.bytes, 0);
                                     upto++;
                                     return value;
                                   }
                                 }
                               }) {
      @Override
      protected String toString(byte[] value) {
        assert value.length == Integer.BYTES;
        return Integer.toString(decodeDimension(value, 0));
      }
    };
  }

  @Override
  public String toString() {
    StringBuilder result = new StringBuilder();
    result.append(type.toString());
    result.append('<');
    result.append(name);
    result.append(':');

    BytesRef bytes = (BytesRef) fieldsData;
    for (int dim = 0; dim < type.pointDimensionCount(); dim++) {
      if (dim > 0) {
        result.append(',');
      }
      result.append(decodeDimension(bytes.bytes, bytes.offset + dim * Integer.BYTES));
    }

    result.append('>');
    return result.toString();
  }

  /** Encode n-dimensional integer values into binary encoding */
  private static byte[][] encode(Integer value[]) {
    byte[][] encoded = new byte[value.length][];
    for (int i = 0; i < value.length; i++) {
      if (value[i] != null) {
        encoded[i] = new byte[Integer.BYTES];
        encodeDimension(value[i], encoded[i], 0);
      }
    }
    return encoded;
  }
  
  // public helper methods (e.g. for queries)
  
  /** Encode single integer dimension */
  public static void encodeDimension(Integer value, byte dest[], int offset) {
    NumericUtils.intToBytes(value, dest, offset);
  }
  
  /** Decode single integer dimension */
  public static Integer decodeDimension(byte value[], int offset) {
    return NumericUtils.bytesToInt(value, offset);
  }
  
  // static methods for generating queries
  
  /** 
   * Create a query for matching an exact integer value.
   * <p>
   * This is for simple one-dimension points, for multidimensional points use
   * {@link #newMultiRangeQuery newMultiRangeQuery()} instead.
   *
   * @param field field name. must not be {@code null}.
   * @param value exact value
   * @throws IllegalArgumentException if {@code field} is null.
   * @return a query matching documents with this exact value
   */
  public static PointRangeQuery newExactQuery(String field, int value) {
    return newRangeQuery(field, value, true, value, true);
  }

  /** 
   * Create a range query for integer values.
   * <p>
   * This is for simple one-dimension ranges, for multidimensional ranges use
   * {@link #newMultiRangeQuery newMultiRangeQuery()} instead.
   * <p>
   * You can have half-open ranges (which are in fact &lt;/&le; or &gt;/&ge; queries)
   * by setting the {@code lowerValue} or {@code upperValue} to {@code null}. 
   * <p>
   * By setting inclusive ({@code lowerInclusive} or {@code upperInclusive}) to false, it will
   * match all documents excluding the bounds, with inclusive on, the boundaries are hits, too.
   *
   * @param field field name. must not be {@code null}.
   * @param lowerValue lower portion of the range. {@code null} means "open".
   * @param lowerInclusive {@code true} if the lower portion of the range is inclusive, {@code false} if it should be excluded.
   * @param upperValue upper portion of the range. {@code null} means "open".
   * @param upperInclusive {@code true} if the upper portion of the range is inclusive, {@code false} if it should be excluded.
   * @throws IllegalArgumentException if {@code field} is null.
   * @return a query matching documents within this range.
   */
  public static PointRangeQuery newRangeQuery(String field, Integer lowerValue, boolean lowerInclusive, Integer upperValue, boolean upperInclusive) {
    return newMultiRangeQuery(field, 
                              new Integer[] { lowerValue },
                              new boolean[] { lowerInclusive }, 
                              new Integer[] { upperValue },
                              new boolean[] { upperInclusive });
  }

  /** 
   * Create a multidimensional range query for integer values.
   * <p>
   * You can have half-open ranges (which are in fact &lt;/&le; or &gt;/&ge; queries)
   * by setting a {@code lowerValue} element or {@code upperValue} element to {@code null}. 
   * <p>
   * By setting a dimension's inclusive ({@code lowerInclusive} or {@code upperInclusive}) to false, it will
   * match all documents excluding the bounds, with inclusive on, the boundaries are hits, too.
   *
   * @param field field name. must not be {@code null}.
   * @param lowerValue lower portion of the range. {@code null} values mean "open" for that dimension.
   * @param lowerInclusive {@code true} if the lower portion of the range is inclusive, {@code false} if it should be excluded.
   * @param upperValue upper portion of the range. {@code null} values mean "open" for that dimension.
   * @param upperInclusive {@code true} if the upper portion of the range is inclusive, {@code false} if it should be excluded.
   * @throws IllegalArgumentException if {@code field} is null, or if {@code lowerValue.length != upperValue.length}
   * @return a query matching documents within this range.
   */
  public static PointRangeQuery newMultiRangeQuery(String field, Integer[] lowerValue, boolean lowerInclusive[], Integer[] upperValue, boolean upperInclusive[]) {
    PointRangeQuery.checkArgs(field, lowerValue, upperValue);
    return new PointRangeQuery(field, IntPoint.encode(lowerValue), lowerInclusive, IntPoint.encode(upperValue), upperInclusive) {
      @Override
      protected String toString(byte[] value) {
        return IntPoint.decodeDimension(value, 0).toString();
      }
    };
  }
}<|MERGE_RESOLUTION|>--- conflicted
+++ resolved
@@ -16,14 +16,11 @@
  */
 package org.apache.lucene.document;
 
-<<<<<<< HEAD
 import java.io.IOException;
 import java.util.Arrays;
 
 import org.apache.lucene.search.PointInSetQuery;
-=======
 import org.apache.lucene.search.PointRangeQuery;
->>>>>>> 099e0311
 import org.apache.lucene.util.BytesRef;
 import org.apache.lucene.util.BytesRefIterator;
 import org.apache.lucene.util.NumericUtils;
@@ -105,7 +102,128 @@
     super(name, pack(point), getType(point.length));
   }
   
-  /** Returns a query efficiently finding all documents that indexed the provided 1D int values */
+  @Override
+  public String toString() {
+    StringBuilder result = new StringBuilder();
+    result.append(type.toString());
+    result.append('<');
+    result.append(name);
+    result.append(':');
+
+    BytesRef bytes = (BytesRef) fieldsData;
+    for (int dim = 0; dim < type.pointDimensionCount(); dim++) {
+      if (dim > 0) {
+        result.append(',');
+      }
+      result.append(decodeDimension(bytes.bytes, bytes.offset + dim * Integer.BYTES));
+    }
+
+    result.append('>');
+    return result.toString();
+  }
+
+  /** Encode n-dimensional integer values into binary encoding */
+  private static byte[][] encode(Integer value[]) {
+    byte[][] encoded = new byte[value.length][];
+    for (int i = 0; i < value.length; i++) {
+      if (value[i] != null) {
+        encoded[i] = new byte[Integer.BYTES];
+        encodeDimension(value[i], encoded[i], 0);
+      }
+    }
+    return encoded;
+  }
+  
+  // public helper methods (e.g. for queries)
+  
+  /** Encode single integer dimension */
+  public static void encodeDimension(Integer value, byte dest[], int offset) {
+    NumericUtils.intToBytes(value, dest, offset);
+  }
+  
+  /** Decode single integer dimension */
+  public static Integer decodeDimension(byte value[], int offset) {
+    return NumericUtils.bytesToInt(value, offset);
+  }
+  
+  // static methods for generating queries
+  
+  /** 
+   * Create a query for matching an exact integer value.
+   * <p>
+   * This is for simple one-dimension points, for multidimensional points use
+   * {@link #newMultiRangeQuery newMultiRangeQuery()} instead.
+   *
+   * @param field field name. must not be {@code null}.
+   * @param value exact value
+   * @throws IllegalArgumentException if {@code field} is null.
+   * @return a query matching documents with this exact value
+   */
+  public static PointRangeQuery newExactQuery(String field, int value) {
+    return newRangeQuery(field, value, true, value, true);
+  }
+
+  /** 
+   * Create a range query for integer values.
+   * <p>
+   * This is for simple one-dimension ranges, for multidimensional ranges use
+   * {@link #newMultiRangeQuery newMultiRangeQuery()} instead.
+   * <p>
+   * You can have half-open ranges (which are in fact &lt;/&le; or &gt;/&ge; queries)
+   * by setting the {@code lowerValue} or {@code upperValue} to {@code null}. 
+   * <p>
+   * By setting inclusive ({@code lowerInclusive} or {@code upperInclusive}) to false, it will
+   * match all documents excluding the bounds, with inclusive on, the boundaries are hits, too.
+   *
+   * @param field field name. must not be {@code null}.
+   * @param lowerValue lower portion of the range. {@code null} means "open".
+   * @param lowerInclusive {@code true} if the lower portion of the range is inclusive, {@code false} if it should be excluded.
+   * @param upperValue upper portion of the range. {@code null} means "open".
+   * @param upperInclusive {@code true} if the upper portion of the range is inclusive, {@code false} if it should be excluded.
+   * @throws IllegalArgumentException if {@code field} is null.
+   * @return a query matching documents within this range.
+   */
+  public static PointRangeQuery newRangeQuery(String field, Integer lowerValue, boolean lowerInclusive, Integer upperValue, boolean upperInclusive) {
+    return newMultiRangeQuery(field, 
+                              new Integer[] { lowerValue },
+                              new boolean[] { lowerInclusive }, 
+                              new Integer[] { upperValue },
+                              new boolean[] { upperInclusive });
+  }
+
+  /** 
+   * Create a multidimensional range query for integer values.
+   * <p>
+   * You can have half-open ranges (which are in fact &lt;/&le; or &gt;/&ge; queries)
+   * by setting a {@code lowerValue} element or {@code upperValue} element to {@code null}. 
+   * <p>
+   * By setting a dimension's inclusive ({@code lowerInclusive} or {@code upperInclusive}) to false, it will
+   * match all documents excluding the bounds, with inclusive on, the boundaries are hits, too.
+   *
+   * @param field field name. must not be {@code null}.
+   * @param lowerValue lower portion of the range. {@code null} values mean "open" for that dimension.
+   * @param lowerInclusive {@code true} if the lower portion of the range is inclusive, {@code false} if it should be excluded.
+   * @param upperValue upper portion of the range. {@code null} values mean "open" for that dimension.
+   * @param upperInclusive {@code true} if the upper portion of the range is inclusive, {@code false} if it should be excluded.
+   * @throws IllegalArgumentException if {@code field} is null, or if {@code lowerValue.length != upperValue.length}
+   * @return a query matching documents within this range.
+   */
+  public static PointRangeQuery newMultiRangeQuery(String field, Integer[] lowerValue, boolean lowerInclusive[], Integer[] upperValue, boolean upperInclusive[]) {
+    PointRangeQuery.checkArgs(field, lowerValue, upperValue);
+    return new PointRangeQuery(field, IntPoint.encode(lowerValue), lowerInclusive, IntPoint.encode(upperValue), upperInclusive) {
+      @Override
+      protected String toString(byte[] value) {
+        return IntPoint.decodeDimension(value, 0).toString();
+      }
+    };
+  }
+
+  /**
+   * Returns a query efficiently finding all documents indexed with any of the specified 1D values.
+   * 
+   * @param field field name. must not be {@code null}.
+   * @param valuesIn all int values to search for
+   */
   public static PointInSetQuery newSetQuery(String field, int... valuesIn) throws IOException {
 
     // Don't unexpectedly change the user's incoming array:
@@ -139,120 +257,4 @@
       }
     };
   }
-
-  @Override
-  public String toString() {
-    StringBuilder result = new StringBuilder();
-    result.append(type.toString());
-    result.append('<');
-    result.append(name);
-    result.append(':');
-
-    BytesRef bytes = (BytesRef) fieldsData;
-    for (int dim = 0; dim < type.pointDimensionCount(); dim++) {
-      if (dim > 0) {
-        result.append(',');
-      }
-      result.append(decodeDimension(bytes.bytes, bytes.offset + dim * Integer.BYTES));
-    }
-
-    result.append('>');
-    return result.toString();
-  }
-
-  /** Encode n-dimensional integer values into binary encoding */
-  private static byte[][] encode(Integer value[]) {
-    byte[][] encoded = new byte[value.length][];
-    for (int i = 0; i < value.length; i++) {
-      if (value[i] != null) {
-        encoded[i] = new byte[Integer.BYTES];
-        encodeDimension(value[i], encoded[i], 0);
-      }
-    }
-    return encoded;
-  }
-  
-  // public helper methods (e.g. for queries)
-  
-  /** Encode single integer dimension */
-  public static void encodeDimension(Integer value, byte dest[], int offset) {
-    NumericUtils.intToBytes(value, dest, offset);
-  }
-  
-  /** Decode single integer dimension */
-  public static Integer decodeDimension(byte value[], int offset) {
-    return NumericUtils.bytesToInt(value, offset);
-  }
-  
-  // static methods for generating queries
-  
-  /** 
-   * Create a query for matching an exact integer value.
-   * <p>
-   * This is for simple one-dimension points, for multidimensional points use
-   * {@link #newMultiRangeQuery newMultiRangeQuery()} instead.
-   *
-   * @param field field name. must not be {@code null}.
-   * @param value exact value
-   * @throws IllegalArgumentException if {@code field} is null.
-   * @return a query matching documents with this exact value
-   */
-  public static PointRangeQuery newExactQuery(String field, int value) {
-    return newRangeQuery(field, value, true, value, true);
-  }
-
-  /** 
-   * Create a range query for integer values.
-   * <p>
-   * This is for simple one-dimension ranges, for multidimensional ranges use
-   * {@link #newMultiRangeQuery newMultiRangeQuery()} instead.
-   * <p>
-   * You can have half-open ranges (which are in fact &lt;/&le; or &gt;/&ge; queries)
-   * by setting the {@code lowerValue} or {@code upperValue} to {@code null}. 
-   * <p>
-   * By setting inclusive ({@code lowerInclusive} or {@code upperInclusive}) to false, it will
-   * match all documents excluding the bounds, with inclusive on, the boundaries are hits, too.
-   *
-   * @param field field name. must not be {@code null}.
-   * @param lowerValue lower portion of the range. {@code null} means "open".
-   * @param lowerInclusive {@code true} if the lower portion of the range is inclusive, {@code false} if it should be excluded.
-   * @param upperValue upper portion of the range. {@code null} means "open".
-   * @param upperInclusive {@code true} if the upper portion of the range is inclusive, {@code false} if it should be excluded.
-   * @throws IllegalArgumentException if {@code field} is null.
-   * @return a query matching documents within this range.
-   */
-  public static PointRangeQuery newRangeQuery(String field, Integer lowerValue, boolean lowerInclusive, Integer upperValue, boolean upperInclusive) {
-    return newMultiRangeQuery(field, 
-                              new Integer[] { lowerValue },
-                              new boolean[] { lowerInclusive }, 
-                              new Integer[] { upperValue },
-                              new boolean[] { upperInclusive });
-  }
-
-  /** 
-   * Create a multidimensional range query for integer values.
-   * <p>
-   * You can have half-open ranges (which are in fact &lt;/&le; or &gt;/&ge; queries)
-   * by setting a {@code lowerValue} element or {@code upperValue} element to {@code null}. 
-   * <p>
-   * By setting a dimension's inclusive ({@code lowerInclusive} or {@code upperInclusive}) to false, it will
-   * match all documents excluding the bounds, with inclusive on, the boundaries are hits, too.
-   *
-   * @param field field name. must not be {@code null}.
-   * @param lowerValue lower portion of the range. {@code null} values mean "open" for that dimension.
-   * @param lowerInclusive {@code true} if the lower portion of the range is inclusive, {@code false} if it should be excluded.
-   * @param upperValue upper portion of the range. {@code null} values mean "open" for that dimension.
-   * @param upperInclusive {@code true} if the upper portion of the range is inclusive, {@code false} if it should be excluded.
-   * @throws IllegalArgumentException if {@code field} is null, or if {@code lowerValue.length != upperValue.length}
-   * @return a query matching documents within this range.
-   */
-  public static PointRangeQuery newMultiRangeQuery(String field, Integer[] lowerValue, boolean lowerInclusive[], Integer[] upperValue, boolean upperInclusive[]) {
-    PointRangeQuery.checkArgs(field, lowerValue, upperValue);
-    return new PointRangeQuery(field, IntPoint.encode(lowerValue), lowerInclusive, IntPoint.encode(upperValue), upperInclusive) {
-      @Override
-      protected String toString(byte[] value) {
-        return IntPoint.decodeDimension(value, 0).toString();
-      }
-    };
-  }
 }
--- conflicted
+++ resolved
@@ -19,12 +19,7 @@
 
 import java.util.*;
 
-<<<<<<< HEAD
-=======
 import org.apache.lucene.index.DocValuesType;
-import org.apache.lucene.index.IndexDocument;
-import org.apache.lucene.index.IndexOptions;
->>>>>>> 6d827b40
 import org.apache.lucene.index.IndexReader;  // for javadoc
 import org.apache.lucene.index.IndexableField;
 import org.apache.lucene.search.IndexSearcher;  // for javadoc
@@ -272,32 +267,15 @@
     return l.iterator();
   }
 
-<<<<<<< HEAD
   private Iterator<IndexableField> storedFieldsIterator() {
-    return new FilterIterator<IndexableField,IndexableField>(iterator()) {
+    return new FilterIterator<IndexableField, IndexableField>(fields.iterator()) {
       @Override
       protected boolean predicateFunction(IndexableField field) {
-        return field.fieldType().stored() || field.fieldType().docValueType() != null;
-=======
-  private Iterator<StorableField> storedFieldsIterator() {
-    return new FilterIterator<StorableField, Field>(fields.iterator()) {
-      @Override
-      protected boolean predicateFunction(Field field) {
-        return field.type.stored() || field.type.docValueType() != DocValuesType.NONE;
+        return field.fieldType().stored() || field.fieldType().docValueType() != DocValuesType.NONE;
       }
     };
   }
   
-  private Iterator<IndexableField> indexedFieldsIterator() {
-    return new FilterIterator<IndexableField, Field>(fields.iterator()) {
-      @Override
-      protected boolean predicateFunction(Field field) {
-        return field.type.indexOptions() != IndexOptions.NONE;
->>>>>>> 6d827b40
-      }
-    };
-  }
-
   /** Removes all the fields from document. */
   public void clear() {
     fields.clear();

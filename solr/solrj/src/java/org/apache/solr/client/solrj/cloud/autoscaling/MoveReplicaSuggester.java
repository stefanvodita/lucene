/*
 * Licensed to the Apache Software Foundation (ASF) under one or more
 * contributor license agreements.  See the NOTICE file distributed with
 * this work for additional information regarding copyright ownership.
 * The ASF licenses this file to You under the Apache License, Version 2.0
 * (the "License"); you may not use this file except in compliance with
 * the License.  You may obtain a copy of the License at
 *
 *     http://www.apache.org/licenses/LICENSE-2.0
 *
 * Unless required by applicable law or agreed to in writing, software
 * distributed under the License is distributed on an "AS IS" BASIS,
 * WITHOUT WARRANTIES OR CONDITIONS OF ANY KIND, either express or implied.
 * See the License for the specific language governing permissions and
 * limitations under the License.
 */

package org.apache.solr.client.solrj.cloud.autoscaling;

import java.util.List;

import org.apache.solr.client.solrj.SolrRequest;
import org.apache.solr.client.solrj.cloud.autoscaling.Clause.Violation;
import org.apache.solr.client.solrj.cloud.autoscaling.Policy.Suggester;
import org.apache.solr.client.solrj.request.CollectionAdminRequest;
import org.apache.solr.common.util.Pair;

public class MoveReplicaSuggester extends Suggester {

  @Override
  SolrRequest init() {
    SolrRequest operation = tryEachNode(true);
    if (operation == null) operation = tryEachNode(false);
    return operation;
  }

  SolrRequest tryEachNode(boolean strict) {
    //iterate through elements and identify the least loaded
    List<Clause.Violation> leastSeriousViolation = null;
    Integer targetNodeIndex = null;
    Integer sourceNodeIndex = null;
    ReplicaInfo fromReplicaInfo = null;
    for (Pair<ReplicaInfo, Row> fromReplica : getValidReplicas(true, true, -1)) {
      Row fromRow = fromReplica.second();
      ReplicaInfo replicaInfo = fromReplica.first();
      String coll = replicaInfo.collection;
      String shard = replicaInfo.shard;
      Pair<Row, ReplicaInfo> pair = fromRow.removeReplica(coll, shard, replicaInfo.type);
      Row tmpRow = pair.first();
      if (tmpRow == null) {
        //no such replica available
        continue;
      }

      final int i = getMatrix().indexOf(fromRow);
      for (int j = getMatrix().size() - 1; j > i; j--) {
        Row targetRow = getMatrix().get(j);
        if(!targetRow.isLive) continue;
        if (!isAllowed(targetRow.node, Hint.TARGET_NODE)) continue;
        targetRow = targetRow.addReplica(coll, shard, replicaInfo.type);
        List<Violation> errs = testChangedMatrix(strict, getModifiedMatrix(getModifiedMatrix(getMatrix(), tmpRow, i), targetRow, j));
        if (!containsNewErrors(errs) && isLessSerious(errs, leastSeriousViolation)) {
          leastSeriousViolation = errs;
          targetNodeIndex = j;
          sourceNodeIndex = i;
          fromReplicaInfo = replicaInfo;
        }
      }
    }
<<<<<<< HEAD
    if (targetNodeIndex != null && fromNodeIndex != null) {
      getMatrix().set(fromNodeIndex, getMatrix().get(fromNodeIndex).removeReplica(fromReplicaInfo.collection, fromReplicaInfo.shard, fromReplicaInfo.type).first());
      getMatrix().set(targetNodeIndex, getMatrix().get(targetNodeIndex).addReplica(fromReplicaInfo.collection, fromReplicaInfo.shard, fromReplicaInfo.type));
=======
    if (targetNodeIndex != null && sourceNodeIndex != null) {
      getMatrix().set(sourceNodeIndex, getMatrix().get(sourceNodeIndex).removeReplica(fromReplicaInfo.collection, fromReplicaInfo.shard).first());
      getMatrix().set(targetNodeIndex, getMatrix().get(targetNodeIndex).addReplica(fromReplicaInfo.collection, fromReplicaInfo.shard));
>>>>>>> 17014e6b
      return new CollectionAdminRequest.MoveReplica(
          fromReplicaInfo.collection,
          fromReplicaInfo.name,
          getMatrix().get(targetNodeIndex).node);
    }
    return null;
  }

}<|MERGE_RESOLUTION|>--- conflicted
+++ resolved
@@ -39,7 +39,7 @@
     List<Clause.Violation> leastSeriousViolation = null;
     Integer targetNodeIndex = null;
     Integer sourceNodeIndex = null;
-    ReplicaInfo fromReplicaInfo = null;
+    ReplicaInfo sourceReplicaInfo = null;
     for (Pair<ReplicaInfo, Row> fromReplica : getValidReplicas(true, true, -1)) {
       Row fromRow = fromReplica.second();
       ReplicaInfo replicaInfo = fromReplica.first();
@@ -63,22 +63,16 @@
           leastSeriousViolation = errs;
           targetNodeIndex = j;
           sourceNodeIndex = i;
-          fromReplicaInfo = replicaInfo;
+          sourceReplicaInfo = replicaInfo;
         }
       }
     }
-<<<<<<< HEAD
-    if (targetNodeIndex != null && fromNodeIndex != null) {
-      getMatrix().set(fromNodeIndex, getMatrix().get(fromNodeIndex).removeReplica(fromReplicaInfo.collection, fromReplicaInfo.shard, fromReplicaInfo.type).first());
-      getMatrix().set(targetNodeIndex, getMatrix().get(targetNodeIndex).addReplica(fromReplicaInfo.collection, fromReplicaInfo.shard, fromReplicaInfo.type));
-=======
     if (targetNodeIndex != null && sourceNodeIndex != null) {
-      getMatrix().set(sourceNodeIndex, getMatrix().get(sourceNodeIndex).removeReplica(fromReplicaInfo.collection, fromReplicaInfo.shard).first());
-      getMatrix().set(targetNodeIndex, getMatrix().get(targetNodeIndex).addReplica(fromReplicaInfo.collection, fromReplicaInfo.shard));
->>>>>>> 17014e6b
+      getMatrix().set(sourceNodeIndex, getMatrix().get(sourceNodeIndex).removeReplica(sourceReplicaInfo.collection, sourceReplicaInfo.shard, sourceReplicaInfo.type).first());
+      getMatrix().set(targetNodeIndex, getMatrix().get(targetNodeIndex).addReplica(sourceReplicaInfo.collection, sourceReplicaInfo.shard, sourceReplicaInfo.type));
       return new CollectionAdminRequest.MoveReplica(
-          fromReplicaInfo.collection,
-          fromReplicaInfo.name,
+          sourceReplicaInfo.collection,
+          sourceReplicaInfo.name,
           getMatrix().get(targetNodeIndex).node);
     }
     return null;
